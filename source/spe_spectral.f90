!******************************************************************
subroutine gaussl(w,m)
    !   a slightly modified version of a program in Numerical Recipes
    !       (Cambridge Univ. Press, 1989)
    !   input:
    !      m    = number of gaussian latitudes between pole and equator
    !   output:
    !      w(m) = weights in gaussian quadrature (sum should equal 1.0)

    implicit none

    real, intent(inout) :: w(m)
    integer, intent(in) :: m
    double precision :: z,z1,p1,p2,p3,pp
    double precision, parameter :: eps=3.d-14
    integer :: n, j, i

    n = 2*m

    z1 = 2.0

    do i=1,m
        z=cos(3.141592654d0*(i-.25d0)/(n+.5d0))
        do while (abs(z-z1).gt.eps)
            p1=1.d0
            p2=0.d0

            do j=1,n
              p3=p2
              p2=p1
              p1=((2.d0*j-1.d0)*z*p2-(j-1.d0)*p3)/j
            end do

            pp=n*(z*p1-p2)/(z*z-1.d0)
            z1=z
            z=z1-p1/pp
        end do

        w(i)=2.d0/((1.d0-z*z)*pp*pp)
    end do
end
!****************************************************************
subroutine lgndre(j, poly)
    ! follows Leith Holloways code

    use mod_atparam
<<<<<<< HEAD
    use spectral, only: sia, coa, consq, repsi, epsi
=======
    use geometry, only: sia_half, coa_half
    use spectral, only: sqrhlf, consq, repsi, epsi, poly
>>>>>>> dde191e4

    implicit none

    integer, intent(in) :: j
    real, intent(inout) :: poly(mx,nx)
    real, parameter :: small = 1.e-30

    integer :: m, n, mm2
    real :: alp(mxp,nx), x, y
    y = coa_half(j)
    x = sia_half(j)

    ! start recursion with N=1 (M=L) diagonal
    alp(1,1) = sqrt(0.5)
    do m=2,mxp
        alp(m,1) = consq(m)*y*alp(m-1,1)
    end do

    ! continue with other elements
    do m=1,mxp
        alp(m,2)=(x*alp(m,1))*repsi(m,2)
    end do

    do n=3,nx
        do m=1,mxp
          alp(m,n)=(x*alp(m,n-1)-epsi(m,n-1)*alp(m,n-2))*repsi(m,n)
        end do
    end do

    ! zero polynomials with absolute values smaller than 10**(-30)
    do n=1,nx
        do m=1,mxp
            if(abs(alp(m,n)) .le. small) alp(m,n)=0.0
        end do
    end do

    ! pick off the required polynomials
    do n=1,nx
        do m=1,mx
            mm2=isc*(m-1)+1
            poly(m,n)=alp(mm2,n)
        end do
    end do
end
!*********************************************************************
subroutine grad(psi,psdx,psdy)
    use mod_atparam
    use spectral, only: gradx, gradyp, gradym

    implicit none

    complex, dimension(mx,nx), intent(inout) :: psi
    complex, dimension(mx,nx), intent(inout) :: psdx, psdy

    integer :: k, n, m

    do n = 1, nx
        psdx(:,n) = gradx*psi(:,n)*(0.0, 1.0)
    end do

    do m=1,mx
        psdy(m,1)  =  gradyp(m,1)*psi(m,2)
        psdy(m,nx) = -gradym(m,nx)*psi(m,ntrun1)
    end do

    do n=2,ntrun1
        do m=1,mx
            psdy(m,n) = -gradym(m,n)*psi(m,n-1) + gradyp(m,n)*psi(m,n+1)
        end do
    end do
end
!******************************************************************
subroutine vds(ucosm,vcosm,vorm,divm)
    use mod_atparam
    use spectral, only: gradx, vddyp, vddym

    implicit none

    complex, dimension(mx,nx) :: ucosm, vcosm
    complex, dimension(mx,nx), intent(inout) :: vorm, divm
    complex, dimension(mx,nx) :: zc, zp

    integer :: n, m, k

    do n=1,nx
        zp(:,n) = gradx*ucosm(:,n)*(0.0, 1.0)
        zc(:,n) = gradx*vcosm(:,n)*(0.0, 1.0)
    end do

    do m=1,mx
        vorm(m,1)  = zc(m,1) - vddyp(m,1)*ucosm(m,2)
        vorm(m,nx) = vddym(m,nx)*ucosm(m,ntrun1)
        divm(m,1)  = zp(m,1) + vddyp(m,1)*vcosm(m,2)
        divm(m,nx) = -vddym(m,nx)*vcosm(m,ntrun1)
    end do

    do n=2,ntrun1
        do m=1,mx
            vorm(m,n) =  vddym(m,n)*ucosm(m,n-1) - vddyp(m,n)*ucosm(m,n+1) + zc(m,n)
            divm(m,n) = -vddym(m,n)*vcosm(m,n-1) + vddyp(m,n)*vcosm(m,n+1) + zp(m,n)
        end do
    end do
end
!******************************************************************
subroutine uvspec(vorm,divm,ucosm,vcosm)
    use mod_atparam
    use spectral, only: uvdx, uvdyp, uvdym

    complex, dimension(mx,nx), intent(in) :: vorm,divm
    complex, dimension(mx,nx), intent(inout) :: ucosm,vcosm
    complex, dimension(mx,nx) :: zc,zp

    integer :: k, n, m

    zp = uvdx*vorm*(0.0, 1.0)
    zc = uvdx*divm*(0.0, 1.0)

    do m=1,mx
        ucosm(m,1)  =  zc(m,1) - uvdyp(m,1)*vorm(m,2)
        ucosm(m,nx) =  uvdym(m,nx)*vorm(m,ntrun1)
        vcosm(m,1)  =  zp(m,1) + uvdyp(m,1)*divm(m,2)
        vcosm(m,nx) = -uvdym(m,nx)*divm(m,ntrun1)
    end do

    do n=2,ntrun1
        do m=1,mx
          vcosm(m,n) = -uvdym(m,n)*divm(m,n-1) + uvdyp(m,n)*divm(m,n+1) + zp(m,n)
          ucosm(m,n) =  uvdym(m,n)*vorm(m,n-1) - uvdyp(m,n)*vorm(m,n+1) + zc(m,n)
        end do
    end do
end
!*********************************************************************
subroutine vdspec(ug,vg,vorm,divm,kcos)
    use mod_atparam
    use geometry, only: cosgr, cosgr2
    use spectral, only: grid_to_spec

    implicit none

    real, intent(in) :: ug(ix,il), vg(ix,il)
    complex, intent(out) :: vorm(mx,nx), divm(mx,nx)
    integer, intent(in) :: kcos
    integer :: i, j
    real :: ug1(ix,il), vg1(ix,il)
    complex :: specu(mx,nx), specv(mx,nx)

    if (kcos.eq.2) then
        do j=1,il
            do i=1,ix
                ug1(i,j)=ug(i,j)*cosgr(j)
                vg1(i,j)=vg(i,j)*cosgr(j)
            end do
        end do
    else
        do j=1,il
            do i=1,ix
                ug1(i,j)=ug(i,j)*cosgr2(j)
                vg1(i,j)=vg(i,j)*cosgr2(j)
            end do
        end do
    end if

    specu = grid_to_spec(ug1)
    specv = grid_to_spec(vg1)
    call vds(specu,specv,vorm,divm)
end
!*********************************************************************
! Computes inverse Legendre transformation
subroutine legendre_inv(v_in,v_out)
    use mod_atparam
    use spectral, only: cpol, nsh2

    implicit none

    ! mx2 = 2*mx because these arrays actually represent complex variables
    real, intent(in) :: v_in(mx2,nx)
    real, intent(inout) :: v_out(mx2,il)
    real :: even(mx2),odd(mx2)

    integer :: j, j1, m, n

    ! Loop over Northern Hemisphere, computing odd and even decomposition of
    ! incoming field
    do j=1,iy
        j1=il+1-j

        ! Initialise arrays
        even = 0.0
        odd = 0.0

        ! Compute even decomposition
        do n=1,nx,2
            do m=1,nsh2(n)
                even(m) = even(m) + v_in(m,n)*cpol(m,n,j)
            end do
        end do

        ! Compute odd decomposition
        do n=2,nx,2
            do m=1,nsh2(n)
                odd(m) = odd(m) + v_in(m,n)*cpol(m,n,j)
            end do
        end do

        ! Compute Southern Hemisphere
        v_out(:,j1) = even + odd

        ! Compute Northern Hemisphere
        v_out(:,j)  = even - odd
    end do
end
!******************************************************************
! Computes direct Legendre transformation
subroutine legendre_dir(v_in,v_out)
    use mod_atparam
    use spectral, only: wt, cpol, nsh2

    implicit none

    ! mx2 = 2*mx because these arrays actually represent complex variables
    real, intent(in) :: v_in(mx2,il)
    real, intent(inout) :: v_out(mx2,nx)
    real :: even(mx2,iy), odd(mx2,iy)

    integer :: j, j1, m, n

    ! Initialise output array
    v_out = 0.0

    ! Loop over Northern Hemisphere, computing odd and even decomposition of
    ! incoming field. The Legendre weights (wt) are applied here
    do j=1,iy
        ! Corresponding Southern Hemisphere latitude
        j1=il+1-j

        even(:,j) = (v_in(:,j1) + v_in(:,j)) * wt(j)
        odd(:,j)  = (v_in(:,j1) - v_in(:,j)) * wt(j)
    end do

    ! The parity of an associated Legendre polynomial is the same
    ! as the parity of n' - m'. n', m' are the actual total wavenumber and zonal
    ! wavenumber, n and m are the indices used for SPEEDY's spectral packing.
    ! m' = m - 1 and n' = m + n - 2, therefore n' - m' = n - 1

    ! Loop over coefficients corresponding to even associated Legendre
    ! polynomials
    do n=1,ntrun1,2
        do m=1,nsh2(n)
            v_out(m,n) = dot_product(cpol(m,n,:iy), even(m,:iy))
        end do
    end do

    ! Loop over coefficients corresponding to odd associated Legendre
    ! polynomials
    do n=2,ntrun1,2
        do m=1,nsh2(n)
            v_out(m,n) = dot_product(cpol(m,n,:iy), odd(m,:iy))
        end do
    end do
end
!******************************************************************
subroutine trunct(vor)
    use mod_atparam
    use spectral, only: trfilt

    implicit none

    complex, intent(inout) :: vor(mx,nx)

    vor = vor * trfilt
end<|MERGE_RESOLUTION|>--- conflicted
+++ resolved
@@ -44,12 +44,8 @@
     ! follows Leith Holloways code
 
     use mod_atparam
-<<<<<<< HEAD
-    use spectral, only: sia, coa, consq, repsi, epsi
-=======
     use geometry, only: sia_half, coa_half
-    use spectral, only: sqrhlf, consq, repsi, epsi, poly
->>>>>>> dde191e4
+    use spectral, only: consq, repsi, epsi
 
     implicit none
 
