module spectral
    use mod_atparam

    implicit none

    private
<<<<<<< HEAD
    public el2, elm2, el4, trfilt, nsh2, sia, coa, wt, wght, cosg,&
        & cosgr, cosgr2, gradx, gradym, gradyp, consq, epsi, repsi,&
        & cpol, uvdx, uvdym, uvdyp, vddym, vddyp
=======
    public el2, elm2, el4, trfilt, l2, ll, mm, nsh2, wt, wght, gradx, gradym, gradyp, sqrhlf, &
        &consq, epsi, repsi, emm, ell, poly, cpol, uvdx, uvdym, uvdyp, vddym, vddyp
>>>>>>> dde191e4
    public wsave
    public initialize_spectral
    public laplacian, inverse_laplacian, spec_to_grid, grid_to_spec

    real, dimension(mx,nx) :: el2, elm2, el4, trfilt
<<<<<<< HEAD
    integer :: nsh2(nx)
    real, dimension(iy) :: sia, coa, wt, wght
    real, dimension(il) :: cosg, cosgr, cosgr2
=======
    integer :: l2(mx,nx), ll(mx,nx), mm(mx), nsh2(nx)
    real, dimension(iy) :: wt, wght
>>>>>>> dde191e4
    real :: gradx(mx), gradym(mx,nx), gradyp(mx,nx)
    real :: consq(mxp), epsi(mxp,nxp), repsi(mxp,nxp)
    real :: cpol(mx2,nx,iy)
    real, dimension(mx,nx) :: uvdx, uvdym, uvdyp
    real, dimension(mx,nx) :: vddym, vddyp

    real, dimension(2*ix+15) :: wsave(2*ix+15)

contains
    ! Initialize spectral transforms
    subroutine initialize_spectral
        use physical_constants, only: rearth
        use geometry, only: sia_half

<<<<<<< HEAD
        real :: el1, ell2, emm2, poly(mx,nx)
=======
        real :: am1, am2, el1, ell2, emm2
>>>>>>> dde191e4

        integer :: j, jj, m, m1, m2, n, l2(mx,nx), wavenum_tot(mx,nx), mm(mx)

        call rffti(ix,wsave)

        ! Initializes Legendre transforms and constants used for other
        ! subroutines that manipulate spherical harmonics
        !
        ! first compute Gaussian latitudes and weights at the IY points from
        !     pole to equator
<<<<<<< HEAD
        ! SIA(IY) is sin of latitude, WT(IY) are Gaussian weights for quadratures,
        call gaussl(sia, wt, iy)

        ! COA(IY) = cos(lat); WGHT needed for transforms,
        coa = sqrt(1.0 - sia**2.0)
        wght = wt/(rearth*coa**2.0)

        ! expand cosine and its reciprocal to cover both hemispheres,
        do j = 1, iy
            jj = il+1-j
            cosg(j)   = coa(j)
            cosg(jj)  = coa(j)
            cosgr(j)  = 1.0/coa(j)
            cosgr(jj) = 1.0/coa(j)
            cosgr2(j) = 1.0/(coa(j)*coa(j))
            cosgr2(jj)= 1.0/(coa(j)*coa(j))
=======
        ! WT(IY) are Gaussian weights for quadratures,
        !   saved in spectral
        call gaussl(wt,iy)
        am1 = 1./rearth
        am2=  1./(rearth*rearth)

        ! WGHT needed for transforms saved in spectral
        do j=1,iy
            wght(j)=wt(j)/(rearth*(1.0-sia_half(j)**2))
>>>>>>> dde191e4
        end do

        !  MM = zonal wavenumber = m
        !     ISC=3 implies that only wavenumber 0,3,6,9,etc are included in model
        !  wavenum_tot = total wavenumber of spherical harmonic = l
        !  L2 = l*(l+1)
        !  EL2 = l*(l+1)/(a**2)
        !  EL4 = EL2*EL2 ; for biharmonic diffusion
        !  ELM2 = 1./EL2
        !  TRFILT used to filter out "non-triangular" part of rhomboidal truncation
        do n = 1, nx
            nsh2(n) = 0
            do m = 1, mx
                mm(m) = isc*(m - 1)
                wavenum_tot(m,n) = mm(m) + n - 1
                el2(m,n) = float(wavenum_tot(m,n)*(wavenum_tot(m,n) + 1))/(rearth**2.0)
                el4(m,n) = el2(m,n)**2.0
                if (wavenum_tot(m,n) <= ntrun1 .or. ix /= 4*iy) nsh2(n) = nsh2(n) + 2
                if (wavenum_tot(m,n) <= ntrun) then
                    trfilt(m,n) = 1.0
                else
                    trfilt(m,n) = 0.0
                end if
            end do
        end do

        elm2(1,1) = 0.0
        elm2(2:mx,:) = 1.0/el2(2:mx,:)
        elm2(1,2:nx) = 1.0/el2(1,2:nx)

        ! quantities needed to generate and differentiate Legendre polynomials
        ! all m values up to MXP = ISC*MTRUN+1 are needed by recursion relation
        ! saved in spectral
        do m = 1, mxp
            do n = 1, nxp
                emm2 = float(m - 1)**2
                ell2 = float(n + m - 2)**2
                if (n == nxp) then
                    epsi(m,n) = 0.0
                else if(n == 1 .and. m == 1) then
                    epsi(m,n) = 0.0
                else
                    epsi(m,n)=sqrt((ell2 - emm2)/(4.0*ell2 - 1.0))
                end if
                repsi(m,n) = 0.0
                if (epsi(m,n) > 0.) repsi(m,n) = 1.0/epsi(m,n)
            end do
        end do

        do m = 2, mxp
            consq(m) = sqrt(0.5*(2.0*float(m - 1) + 1.0)/float(m - 1))
        end do

        ! quantities required by subroutines GRAD, UVSPEC, and VDS
        ! saved in spectral
        do m = 1, mx
            do n = 1, nx
                m1 = mm(m)
                m2 = m1 + 1
                el1 = float(wavenum_tot(m,n))
                if (n == 1) then
                    gradx(m)   = float(m1)/rearth
                    uvdx(m,1)  = -rearth/float(m1+1)
                    uvdym(m,1) = 0.0
                    vddym(m,1) = 0.0
                else
                    uvdx(m,n)   = -rearth*float(m1)/(el1*(el1 + 1))
                    gradym(m,n) = (el1 - 1.0)*epsi(m2,n)/rearth
                    uvdym(m,n)  = -rearth*epsi(m2,n)/el1
                    vddym(m,n)  = (el1 + 1)*epsi(m2,n)/rearth
                end if
                gradyp(m,n) = (el1 + 2.0)*epsi(m2,n+1)/rearth
                uvdyp(m,n)  = -rearth*epsi(m2,n+1)/(el1 + 1.0)
                vddyp(m,n)  = el1*epsi(m2,n+1)/rearth
            end do
        end do

        !  generate associated Legendre polynomial
        !  LGNDRE computes the polynomials at a particular latitiude, POLY(MX,NX)
        !  polynomials and 'clones' stored in spectral
        do j = 1, iy
            call lgndre(j, poly)
            do n = 1, nx
                do m = 1, mx
                    m1 = 2*m - 1
                    m2 = 2*m
                    cpol(m1,n,j) = poly(m,n)
                    cpol(m2,n,j) = poly(m,n)
                end do
            end do
        end do
    end

    function laplacian(input) result(output)
        complex, intent(in) :: input(mx,nx)
        complex :: output(mx,nx)

        output = -input*el2
    end function

    function inverse_laplacian(input) result(output)
        complex, intent(in) :: input(mx,nx)
        complex :: output(mx,nx)

        output = -input*elm2
    end function

    function spec_to_grid(vorm, kcos) result(vorg)
        complex, intent(in) :: vorm(mx,nx)
        integer, intent(in) :: kcos

        real :: vorg(ix,il)
        real :: vorm_r(mx2,nx), varm(mx2,il)

        vorm_r = reshape(transfer(vorm, vorm_r), (/ mx2, nx /))
        call legendre_inv(vorm_r,varm)
        call gridx(varm,vorg,kcos)
    end function

    function grid_to_spec(vorg) result(vorm)
        real, intent(in) :: vorg(ix,il)
        complex :: vorm(mx,nx)
        real :: vorm_r(mx2,nx), varm(mx2,il)

        call specx(vorg,varm)
        call legendre_dir(varm,vorm_r)
        vorm = reshape(transfer(vorm_r, vorm), (/ mx, nx /))
    end function
end module<|MERGE_RESOLUTION|>--- conflicted
+++ resolved
@@ -4,27 +4,15 @@
     implicit none
 
     private
-<<<<<<< HEAD
-    public el2, elm2, el4, trfilt, nsh2, sia, coa, wt, wght, cosg,&
-        & cosgr, cosgr2, gradx, gradym, gradyp, consq, epsi, repsi,&
-        & cpol, uvdx, uvdym, uvdyp, vddym, vddyp
-=======
-    public el2, elm2, el4, trfilt, l2, ll, mm, nsh2, wt, wght, gradx, gradym, gradyp, sqrhlf, &
-        &consq, epsi, repsi, emm, ell, poly, cpol, uvdx, uvdym, uvdyp, vddym, vddyp
->>>>>>> dde191e4
+    public el2, elm2, el4, trfilt, nsh2, wt, wght, gradx, gradym, gradyp, &
+        &consq, epsi, repsi, cpol, uvdx, uvdym, uvdyp, vddym, vddyp
     public wsave
     public initialize_spectral
     public laplacian, inverse_laplacian, spec_to_grid, grid_to_spec
 
     real, dimension(mx,nx) :: el2, elm2, el4, trfilt
-<<<<<<< HEAD
     integer :: nsh2(nx)
-    real, dimension(iy) :: sia, coa, wt, wght
-    real, dimension(il) :: cosg, cosgr, cosgr2
-=======
-    integer :: l2(mx,nx), ll(mx,nx), mm(mx), nsh2(nx)
     real, dimension(iy) :: wt, wght
->>>>>>> dde191e4
     real :: gradx(mx), gradym(mx,nx), gradyp(mx,nx)
     real :: consq(mxp), epsi(mxp,nxp), repsi(mxp,nxp)
     real :: cpol(mx2,nx,iy)
@@ -39,11 +27,7 @@
         use physical_constants, only: rearth
         use geometry, only: sia_half
 
-<<<<<<< HEAD
         real :: el1, ell2, emm2, poly(mx,nx)
-=======
-        real :: am1, am2, el1, ell2, emm2
->>>>>>> dde191e4
 
         integer :: j, jj, m, m1, m2, n, l2(mx,nx), wavenum_tot(mx,nx), mm(mx)
 
@@ -54,34 +38,13 @@
         !
         ! first compute Gaussian latitudes and weights at the IY points from
         !     pole to equator
-<<<<<<< HEAD
-        ! SIA(IY) is sin of latitude, WT(IY) are Gaussian weights for quadratures,
-        call gaussl(sia, wt, iy)
-
-        ! COA(IY) = cos(lat); WGHT needed for transforms,
-        coa = sqrt(1.0 - sia**2.0)
-        wght = wt/(rearth*coa**2.0)
-
-        ! expand cosine and its reciprocal to cover both hemispheres,
-        do j = 1, iy
-            jj = il+1-j
-            cosg(j)   = coa(j)
-            cosg(jj)  = coa(j)
-            cosgr(j)  = 1.0/coa(j)
-            cosgr(jj) = 1.0/coa(j)
-            cosgr2(j) = 1.0/(coa(j)*coa(j))
-            cosgr2(jj)= 1.0/(coa(j)*coa(j))
-=======
         ! WT(IY) are Gaussian weights for quadratures,
         !   saved in spectral
         call gaussl(wt,iy)
-        am1 = 1./rearth
-        am2=  1./(rearth*rearth)
 
         ! WGHT needed for transforms saved in spectral
         do j=1,iy
             wght(j)=wt(j)/(rearth*(1.0-sia_half(j)**2))
->>>>>>> dde191e4
         end do
 
         !  MM = zonal wavenumber = m
